<<<<<<< HEAD
mod builder;
=======
extern crate glutin;

>>>>>>> 5ac7545b
mod keyboard;
mod mouse;
mod state;
mod viewport;

<<<<<<< HEAD
pub use self::builder::MouseBuilder;
=======
pub use glutin::VirtualKeyCode as Key;

>>>>>>> 5ac7545b
pub use self::keyboard::Keyboard;
pub use self::mouse::Mouse;
pub use self::state::ButtonState;
pub use self::viewport::{Viewport, ViewportBuilder};<|MERGE_RESOLUTION|>--- conflicted
+++ resolved
@@ -1,20 +1,14 @@
-<<<<<<< HEAD
-mod builder;
-=======
+#[cfg(not(target_arch="wasm32"))]
 extern crate glutin;
 
->>>>>>> 5ac7545b
 mod keyboard;
 mod mouse;
 mod state;
 mod viewport;
 
-<<<<<<< HEAD
-pub use self::builder::MouseBuilder;
-=======
+#[cfg(not(target_arch="wasm32"))]
 pub use glutin::VirtualKeyCode as Key;
 
->>>>>>> 5ac7545b
 pub use self::keyboard::Keyboard;
 pub use self::mouse::Mouse;
 pub use self::state::ButtonState;
